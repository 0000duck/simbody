--- conflicted
+++ resolved
@@ -306,7 +306,6 @@
 @see setUseEulerAnglesByDefault(), getUseEulerAngles() **/
 void setUseEulerAngles(State& state, bool useEulerAngles) const;
 
-<<<<<<< HEAD
 /** This determines whether the default state produced by realizeTopology()
 will have the `useEulerAngles` flag already set. If this is not called the
 flag defaults to `false`, meaning quaternions are allowed.
@@ -322,11 +321,6 @@
 will be how the flag is set in the default state. 
 @see getUseEulerAngles(), setUseEulerAnglesByDefault() **/
 bool getUseEulerAnglesByDefault() const;
-=======
-/** Return the current setting of the "use Euler angles" model variable as
-set in the supplied \a state. **/
-bool getUseEulerAngles(const State& state) const;
->>>>>>> 04a3223b
 
 /** Return the number of quaternions in use by the mobilizers of this system, 
 given the current setting of the `useEulerAngles` flag in the supplied

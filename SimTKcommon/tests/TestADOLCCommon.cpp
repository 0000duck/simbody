/* -------------------------------------------------------------------------- *
 *                       Simbody(tm): SimTKcommon                             *
 * -------------------------------------------------------------------------- *
 * This is part of the SimTK biosimulation toolkit originating from           *
 * Simbios, the NIH National Center for Physics-Based Simulation of           *
 * Biological Structures at Stanford, funded under the NIH Roadmap for        *
 * Medical Research, grant U54 GM072970. See https://simtk.org/home/simbody.  *
 *                                                                            *
 * Portions copyright (c) 2010-17 Stanford University and the Authors.        *
 * Authors: Antoine Falisse                                                   *
 * Contributors: Michael Sherman, Chris Dembia                                *
 *                                                                            *
 * Licensed under the Apache License, Version 2.0 (the "License"); you may    *
 * not use this file except in compliance with the License. You may obtain a  *
 * copy of the License at http://www.apache.org/licenses/LICENSE-2.0.         *
 *                                                                            *
 * Unless required by applicable law or agreed to in writing, software        *
 * distributed under the License is distributed on an "AS IS" BASIS,          *
 * WITHOUT WARRANTIES OR CONDITIONS OF ANY KIND, either express or implied.   *
 * See the License for the specific language governing permissions and        *
 * limitations under the License.                                             *
 * -------------------------------------------------------------------------- */

#include "SimTKcommon.h"
#include "SimTKcommon/Testing.h"
#include <adolc/adolc.h> // for jacobian() ADOL-C driver

#include <iostream>
using std::cout;
using std::endl;

using namespace SimTK;

// Test derivative of simple function with ADOLC without Simbody; just to make
// sure that ADOLC is included properly
void testDerivativeADOLC() {
    double xp[1];
    xp[0] = -2.3;

    trace_on(1);
    adouble x;
    adouble y;
    x <<= xp[0];
    y = 3*pow(x,3)+cos(x)+1;
    double y0;
    y >>= y0;
    trace_off();

    double** J;
    J = myalloc(1,1);
    jacobian(1, 1, 1, xp, J);
    SimTK_TEST(J[0][0] == 9*pow(x,2)-sin(x));
    myfree(J);
}

// Various unit tests verifying that NTraits<adouble> works properly
void testNTraitsADOLC() {
    // Widest
    constexpr bool wfad =
        std::is_same<SimTK::Widest<float, adouble>::Type, adouble>::value;
    constexpr bool wadf =
        std::is_same<SimTK::Widest<adouble, float>::Type, adouble>::value;
    constexpr bool wdad =
        std::is_same<SimTK::Widest<double, adouble>::Type, adouble>::value;
    constexpr bool wadd =
        std::is_same<SimTK::Widest<adouble, double>::Type, adouble>::value;
    constexpr bool wadad =
        std::is_same<SimTK::Widest<adouble, adouble>::Type, adouble>::value;
    SimTK_TEST(wfad);
    SimTK_TEST(wadf);
    SimTK_TEST(wdad);
    SimTK_TEST(wadd);
    SimTK_TEST(wadad);
    // Narrowest
    bool nfad =
        std::is_same<SimTK::Narrowest<float, adouble>::Type, adouble>::value;
    bool nadf =
        std::is_same<SimTK::Narrowest<adouble, float>::Type, adouble>::value;
    bool ndad =
        std::is_same<SimTK::Narrowest<double, adouble>::Type, adouble>::value;
    bool nadd =
        std::is_same<SimTK::Narrowest<adouble, double>::Type, adouble>::value;
    bool nadad =
        std::is_same<SimTK::Narrowest<adouble, adouble>::Type, adouble>::value;
    SimTK_TEST(nfad);
    SimTK_TEST(nadf);
    SimTK_TEST(ndad);
    SimTK_TEST(nadd);
    SimTK_TEST(nadad);
    // isNaN, isFinite, isInf
    adouble xad = -9.45;
    adouble xNaN = SimTK::NaN;
    adouble xInf = SimTK::Infinity;
    SimTK_TEST(isNaN(xNaN));
    SimTK_TEST(!isNaN(xad));
    SimTK_TEST(isFinite(xad));
    SimTK_TEST(!isFinite(xNaN));
    SimTK_TEST(!isFinite(xInf));
    SimTK_TEST(isInf(xInf));
    SimTK_TEST(!isInf(xad));
    // isNumericallyEqual
    double xd = -9.45;
    float xf = (float)-9.45;
    adouble yad = -9;
    int yi = -9;
    std::complex<float> cf(xf,0.);
    std::complex<double> cd(xd,0.);
    SimTK::conjugate<float> cjf(xf,0);
    SimTK::conjugate<double> cjd(xd,0.);
    SimTK_TEST(isNumericallyEqual(xad,xd));
    SimTK_TEST(isNumericallyEqual(xd,xad));
    SimTK_TEST(isNumericallyEqual(xad,xad));
    SimTK_TEST(isNumericallyEqual(xad,xf));
    SimTK_TEST(isNumericallyEqual(xf,xad));
    SimTK_TEST(isNumericallyEqual(yad,yi));
    SimTK_TEST(isNumericallyEqual(yi,yad));
    SimTK_TEST(isNumericallyEqual(cd,xad));
    SimTK_TEST(isNumericallyEqual(xad,cd));
    SimTK_TEST(isNumericallyEqual(cf,xad));
    SimTK_TEST(isNumericallyEqual(xad,cf));
    SimTK_TEST(isNumericallyEqual(cjd,xad));
    SimTK_TEST(isNumericallyEqual(xad,cjd));
    SimTK_TEST(isNumericallyEqual(cjf,xad));
    SimTK_TEST(isNumericallyEqual(xad,cjf));
}

// This test should throw an exception when using value() while taping
void testExceptionTaping() {
    adouble a = 5.;
    double b = NTraits<adouble>::value(a);
    SimTK_TEST(b == 5);

    trace_on(0);
    SimTK_TEST_MUST_THROW_EXC(NTraits<adouble>::value(a),
        SimTK::Exception::ADOLCTapingNotAllowed
    );
    trace_off();
}

// Various unit tests verifying that negator<adouble> works properly
void testNegator() {
    // Test evaluation of simple function and its derivative
    double xp[1];
    xp[0] = 2;
    const short int TraceTag = 2;
    trace_on(TraceTag);
    adouble x, y; // Declare active variables
    x <<= xp[0]; // Select independent variable
    auto result = NTraits<adouble>::pow(x,3);
    // Negate the result by reinterpretation rather than computation
    y = reinterpret_cast<const negator<adouble>&>(result);
    double y0;
    y >>= y0; // Select dependent variable
    trace_off();
    // Function evaluation. function(arg1,arg2,arg3,arg4,arg5) evaluates the
    // desired function from the tape instead of executing the corresponding
    // source code. arg1 is the tape identification, arg2 the number of
    // dependent variables m, arg3 the number of independent variables n, arg4
    // the independent vector x, and arg4 the dependent vector y = f(x) with
    // f: R(n) -> R(m). Please see ADOL-C manual for more details.
    double f[1];
    function(TraceTag, 1, 1, xp, f);
    SimTK_TEST(f[0] == -8.);
    // Derivative evaluation. gradient(arg1,arg2,arg3,arg4) evaluates the
    // the desired function derivative. arg1 is the tape identification, arg2
    // the number of independent variables n (the number of dependent variables
    // m = 1), arg3 the independent vector x, and arg4 the resulting gradient
    // of f(x). Please see ADOL-C manual for more details.
    double g[1];
    gradient(TraceTag, 1, xp, g);
    SimTK_TEST(g[0] == -3*NTraits<adouble>::pow(x,2));
    // isNumericallyEqual
    adouble xd = 9.45;
    auto& nxd = reinterpret_cast<const negator<adouble>&>(xd);
    SimTK_TEST(isNumericallyEqual(-xd,nxd));
    // isNaN, isFinite, isInf
    adouble xad = -9.45;
    adouble xNaN = SimTK::NaN;
    adouble xInf = SimTK::Infinity;
    auto& nxad = reinterpret_cast<const negator<adouble>&>(xad);
    auto& nxNaN = reinterpret_cast<const negator<adouble>&>(xNaN);
    auto& nxInf = reinterpret_cast<const negator<adouble>&>(xInf);
    SimTK_TEST(isNaN(nxNaN));
    SimTK_TEST(!isNaN(nxad));
    SimTK_TEST(isFinite(nxad));
    SimTK_TEST(!isFinite(nxNaN));
    SimTK_TEST(!isFinite(nxInf));
    SimTK_TEST(isInf(nxInf));
    SimTK_TEST(!isInf(nxad));
    // Ensure consistent behavior between double and adouble. The values should
    // be unchanged by conversion to the negated type and negated by
    // reinterpretation as the negated type.
    double a = 5;
    adouble ad = 5;
    SimTK_TEST(static_cast<negator<double>>(a) == a);
    SimTK_TEST(static_cast<negator<adouble>>(ad) == ad);
    SimTK_TEST(reinterpret_cast<negator<double>&>(a) == -a);
    SimTK_TEST(reinterpret_cast<negator<adouble>&>(ad) == -ad);
}

// Various unit tests verifying that cast() works properly
void testCast() {
    // cast an adouble to a double
    adouble a = 5.;
    double b = NTraits<adouble>::cast<double>(a);
    SimTK_TEST(b == a);
    // cast an adouble to a double when taping, this should throw an exception
    trace_on(3);
    SimTK_TEST_MUST_THROW_EXC(NTraits<adouble>::cast<double>(a),
        SimTK::Exception::ADOLCTapingNotAllowed
    );
    trace_off();
    // cast an adouble to an adouble when taping
    trace_on(4);
    adouble c = NTraits<adouble>::cast<adouble>(a);
    trace_off();
    SimTK_TEST(c == a);
}

// Various unit tests verifying that operators involving a vector and an
// adouble work properly
void testVec() {
    adouble a = -2;
    adouble b = 2;
    adouble c = -1.5;
    adouble d = -2.8;
    Vec<3,adouble,1> v;
    v[0] = b;
    v[1] = c;
    v[2] = d;
    // multiplication
    Vec<3,adouble,1> vresmr = v*a;
    SimTK_TEST(vresmr[0] == b*a);
    SimTK_TEST(vresmr[1] == c*a);
    SimTK_TEST(vresmr[2] == d*a);
    Vec<3,adouble,1> vresml = a*v;
    SimTK_TEST(vresml[0] == a*b);
    SimTK_TEST(vresml[1] == a*c);
    SimTK_TEST(vresml[2] == a*d);
    // division
    Vec<3,adouble,1> vresdr = v/a;
    SimTK_TEST(vresdr[0] == b/a);
    SimTK_TEST(vresdr[1] == c/a);
    SimTK_TEST(vresdr[2] == d/a);
    // addition
    Vec<3,adouble,1> vresar = v+a;
    SimTK_TEST(vresar[0] == b+a);
    SimTK_TEST(vresar[1] == c+a);
    SimTK_TEST(vresar[2] == d+a);
    Vec<3,adouble,1> vresal = a+v;
    SimTK_TEST(vresal[0] == a+b);
    SimTK_TEST(vresal[1] == a+c);
    SimTK_TEST(vresal[2] == a+d);
<<<<<<< HEAD
    // substraction
=======
    // subtraction
>>>>>>> 102fb550
    Vec<3,adouble,1> vressr = v-a;
    SimTK_TEST(vressr[0] == b-a);
    SimTK_TEST(vressr[1] == c-a);
    SimTK_TEST(vressr[2] == d-a);
}

// Various unit tests verifying that operators involving a matrix and an
// adouble work properly
void testMat() {
    adouble a = -2;
    adouble b = 2;
    adouble c = -1.5;
    adouble d = -2.8;
    adouble e = 1.87;
    Mat<2,2,adouble,2,1> m;
    m[0][0] = b;
    m[1][0] = c;
    m[0][1] = d;
    m[1][1] = e;
    // multiplication
    Mat<2,2,adouble,2,1> mresmr = m*a;
    SimTK_TEST(mresmr[0][0] == b*a);
    SimTK_TEST(mresmr[1][0] == c*a);
    SimTK_TEST(mresmr[0][1] == d*a);
    SimTK_TEST(mresmr[1][1] == e*a);
    Mat<2,2,adouble,2,1> mresml = a*m;
    SimTK_TEST(mresml[0][0] == a*b);
    SimTK_TEST(mresml[1][0] == a*c);
    SimTK_TEST(mresml[0][1] == a*d);
    SimTK_TEST(mresml[1][1] == a*e);
    // division
    Mat<2,2,adouble,2,1> mresdr = m/a;
    SimTK_TEST(mresdr[0][0] == b/a);
    SimTK_TEST(mresdr[1][0] == c/a);
    SimTK_TEST(mresdr[0][1] == d/a);
    SimTK_TEST(mresdr[1][1] == e/a);
    Mat<2,2,adouble,2,1> mresdl = a/m;
<<<<<<< HEAD
=======
    // When the scalar is on the left, this operation means
    // scalar * pseudoInverse(mat), which is a matrix whose type is like the
    // matrix's Hermitian transpose.
>>>>>>> 102fb550
    Mat<2,2,adouble,2,1> minv = a*m.invert();
    SimTK_TEST(mresdl[0][0] == minv[0][0]);
    SimTK_TEST(mresdl[1][0] == minv[1][0]);
    SimTK_TEST(mresdl[0][1] == minv[0][1]);
    SimTK_TEST(mresdl[1][1] == minv[1][1]);
<<<<<<< HEAD
=======
    // Addition and subtraction behave as though the scalar stands for a
    // conforming matrix whose diagonal elements are that scalar and then a
    // normal matrix addition or subtraction is done.
>>>>>>> 102fb550
    // addition
    Mat<2,2,adouble,2,1> mresar = m+a;
    SimTK_TEST(mresar[0][0] == b+a);
    SimTK_TEST(mresar[1][0] == m[1][0]);
    SimTK_TEST(mresar[0][1] == m[0][1]);
    SimTK_TEST(mresar[1][1] == e+a);
    Mat<2,2,adouble,2,1> mresal = a+m;
    SimTK_TEST(mresal[0][0] == a+b);
    SimTK_TEST(mresal[1][0] == m[1][0]);
    SimTK_TEST(mresal[0][1] == m[0][1]);
    SimTK_TEST(mresal[1][1] == a+e);
<<<<<<< HEAD
    // substraction
=======
    // subtraction
>>>>>>> 102fb550
    Mat<2,2,adouble,2,1> mressr = m-a;
    SimTK_TEST(mressr[0][0] == b-a);
    SimTK_TEST(mressr[1][0] == m[1][0]);
    SimTK_TEST(mressr[0][1] == m[0][1]);
    SimTK_TEST(mressr[1][1] == e-a);
}

<<<<<<< HEAD
// Various unit tests verifying that functions defined in Scalar work properly
// with adouble
void testScalar() {
    double a = 2;
    double b = -2;
    double c = 0;
    adouble ad = 2;
    adouble bd = -2;
    adouble cd = 0;
    // Negate the result by reinterpretation rather than computation
    auto& na = reinterpret_cast<const negator<double>&>(a);
    auto& nb = reinterpret_cast<const negator<double>&>(b);
    auto& nc = reinterpret_cast<const negator<double>&>(c);
    auto& nad = reinterpret_cast<const negator<adouble>&>(ad);
    auto& nbd = reinterpret_cast<const negator<adouble>&>(bd);
    auto& ncd = reinterpret_cast<const negator<adouble>&>(cd);
    // The following tests ensure a consistent behavior between double and
    // adouble
    // signBit()
    SimTK_TEST(signBit(a) == signBit(ad));
    SimTK_TEST(signBit(b) == signBit(bd));
    SimTK_TEST(signBit(c) == signBit(cd));
    SimTK_TEST(signBit(na) == signBit(nad));
    SimTK_TEST(signBit(nb) == signBit(nbd));
    SimTK_TEST(signBit(nc) == signBit(ncd));
    // sign()
    SimTK_TEST(sign(a) == sign(ad));
    SimTK_TEST(sign(b) == sign(bd));
    SimTK_TEST(sign(c) == sign(cd));
    SimTK_TEST(sign(na) == sign(nad));
    SimTK_TEST(sign(nb) == sign(nbd));
    SimTK_TEST(sign(nc) == sign(ncd));
    // square()
    SimTK_TEST(square(a) == square(ad));
    SimTK_TEST(square(na) == square(nad));
    // cube()
    SimTK_TEST(cube(a) == cube(ad));
    SimTK_TEST(cube(na) == cube(nad));
    // Ensure that recast(), used in cube(const negator<adouble>& x), is
    // differentiable. Function and derivative evaluations should be the same
    // when negating variables by reinterpretaion or by computation.
    double xp[1];
    xp[0] = 2;
    adouble x, y[2];
    const short int TraceTag = 5;
    trace_on(TraceTag);
    x <<= xp[0]; // select independent variables
    y[0] = cube(-x); // negate variable by computation
    // negate variable by reintepretation
    y[1] = cube(reinterpret_cast<const negator<adouble>&>(x));
    double y0[2];
    y[0] >>= y0[0]; // select dependent variables
    y[1] >>= y0[1]; // select dependent variables
    trace_off();
    // Function evaluation
    double f[2];
    function(TraceTag, 2, 1, xp, f);
    SimTK_TEST(f[0] == cube(-xp[0]));
    SimTK_TEST(f[1] == cube(-xp[0]));
    // Derivative evaluation. jacobian(arg1,arg2,arg3,arg4,arg5) evaluates the
    // the desired function derivatives. arg1 is the tape identification, arg2
    // the number of dependent variables m, arg3 the number of independent
    // variables n, arg4 the independent vector x, and arg5 the resulting
    // jacobian of f(x). Please see ADOL-C manual for more details.
    double** J = myalloc(2,1); // initialization and allocation of J, a column
    // of row pointers that will contain the derivatives. J has dimensions
    // m x n where m is the number of dependent variables and n the number of
    // independent variables.
    jacobian(TraceTag, 2, 1, xp, J);
    SimTK_TEST(J[0][0] == -3*square(xp[0]));
    SimTK_TEST(J[1][0] == -3*square(xp[0]));
    myfree(J); // clean memory
    // The following tests ensure a consistent behavior between double and
    // adouble
    int ai = 2;
    int bi = -2;
    // clampInPlace()
    {   double h = 4;
        adouble hd = 4;
        SimTK_TEST(clampInPlace(b,h,a)==clampInPlace(b,hd,a) && hd==a); }
    {   double h = 4;
        adouble hd = 4;
        SimTK_TEST(clampInPlace(b,h,a)==clampInPlace(bd,hd,ad) && hd==a); }
    {   double h = 4;
        adouble hd = 4;
        SimTK_TEST(clampInPlace(bi,h,ai)==clampInPlace(bi,hd,ai) && hd==ai); }
    {   double h = 4;
        adouble hd = 4;
        SimTK_TEST(clampInPlace(bi,h,a)==clampInPlace(bi,hd,a) && hd==a); }
    {   double h = 4;
        adouble hd = 4;
        SimTK_TEST(clampInPlace(b,h,ai)==clampInPlace(b,hd,ai) && hd==ai); }
    {   double nh = -4;
        adouble nhd = -4;
        SimTK_TEST(clampInPlace(b,nh,a)==clampInPlace(b,nhd,a) && nhd==b); }
    {   double nh = -4;
        adouble nhd = -4;
        SimTK_TEST(clampInPlace(b,nh,a)==clampInPlace(bd,nhd,ad) && nhd==b); }
    {   double nh = -4;
        adouble nhd = -4;
        SimTK_TEST(clampInPlace(bi,nh,ai)==clampInPlace(bi,nhd,ai)&&nhd==bi); }
    {   double nh = -4;
        adouble nhd = -4;
        SimTK_TEST(clampInPlace(bi,nh,a)==clampInPlace(bi,nhd,a) && nhd==b); }
    {   double nh = -4;
        adouble nhd = -4;
        SimTK_TEST(clampInPlace(b,nh,ai)==clampInPlace(b,nhd,ai) && nhd==bi); }
    {   double h = 4;
        adouble hd = 4;
        auto nh = reinterpret_cast<const negator<double>&>(h);
        auto nhd = reinterpret_cast<const negator<adouble>&>(hd);
        SimTK_TEST(clampInPlace(b,nh,a)==clampInPlace(b,nhd,a) && nhd==b); }
    {   double h = 4;
        adouble hd = 4;
        auto nh = reinterpret_cast<const negator<double>&>(h);
        auto nhd = reinterpret_cast<const negator<adouble>&>(hd);
        SimTK_TEST(clampInPlace(b,nh,a)==clampInPlace(bd,nhd,ad) && nhd==b); }
    {   double h = 4;
        adouble hd = 4;
        auto nha = reinterpret_cast<const negator<double>&>(h);
        double hb = nha;
        nha = clampInPlace(b,hb,a);
        auto nhb = reinterpret_cast<const negator<double>&>(h);
        auto nhd = reinterpret_cast<const negator<adouble>&>(hd);
        SimTK_TEST(clampInPlace(b,nhb,a)==nha &&
            clampInPlace(b,nhb,a)==clampInPlace(b,nhd,a) && nhd==b); }
    {   double h = 4;
        adouble hd = 4;
        auto nha = reinterpret_cast<const negator<double>&>(h);
        double hb = nha;
        nha = clampInPlace(b,hb,a);
        auto nhb = reinterpret_cast<const negator<double>&>(h);
        auto nhd = reinterpret_cast<const negator<adouble>&>(hd);
        SimTK_TEST(clampInPlace(b,nhb,a)==nha &&
            clampInPlace(b,nhb,a)==clampInPlace(bd,nhd,ad) && nhd==b); }
    // clamp()
    {   double h = 4;
        adouble hd = 4;
        SimTK_TEST(clamp(b,h,a) == clamp(b,hd,a) && hd==4); }
    {   double h = 4;
        adouble hd = 4;
        SimTK_TEST(clamp(b,h,a) == clamp(bd,hd,ad) && hd==4); }
    {   double h = 4;
        adouble hd = 4;
        SimTK_TEST(clamp(bi,h,ai) == clamp(bi,hd,ai) && hd==4); }
    {   double h = 4;
        adouble hd = 4;
        SimTK_TEST(clamp(bi,h,a) == clamp(bi,hd,a) && hd==4); }
    {   double h = 4;
        adouble hd = 4;
        SimTK_TEST(clamp(b,h,ai) == clamp(b,hd,ai) && hd==4); }
    {   double nh = -4;
        adouble nhd = -4;
        SimTK_TEST(clamp(b,nh,a) == clamp(b,nhd,a) && nhd==-4); }
    {   double nh = -4;
        adouble nhd = -4;
        SimTK_TEST(clamp(b,nh,a) == clamp(bd,nhd,ad) && nhd==-4); }
    {   double nh = -4;
        adouble nhd = -4;
        SimTK_TEST(clamp(bi,nh,ai) == clamp(bi,nhd,ai) && nhd==-4); }
    {   double nh = -4;
        adouble nhd = -4;
        SimTK_TEST(clamp(bi,nh,a) == clamp(bi,nhd,a) && nhd==-4); }
    {   double nh = -4;
        adouble nhd = -4;
        SimTK_TEST(clamp(b,nh,ai) == clamp(b,nhd,ai) && nhd==-4); }
    {   double h = 4;
        adouble hd = 4;
        auto nh = reinterpret_cast<const negator<double>&>(h);
        auto nhd = reinterpret_cast<const negator<adouble>&>(hd);
        SimTK_TEST(clamp(b,nh,a)==clamp(b,nhd,a) && nhd == -4); }
    {   double h = 4;
        adouble hd = 4;
        auto nh = reinterpret_cast<const negator<double>&>(h);
        auto nhd = reinterpret_cast<const negator<adouble>&>(hd);
        SimTK_TEST(clamp(b,nh,a)==clamp(bd,nhd,ad) && nhd==-4); }
    // stepUp(), stepDown(), dstepAny(), d2stepUp(), d2stepDown(), d2stepAny(),
    // d3stepUp(), d3stepDown(), d3stepAny()
    double d = 0.2;
    adouble dd = 0.2;
    SimTK_TEST(stepUp(d) == stepUp(dd));
    SimTK_TEST(stepDown(d) == stepDown(dd));
    double e = -1;
    double g = 1;
    adouble ed = -1;
    adouble gd = 1;
    SimTK_TEST(stepAny(e,a,c,g,d) == stepAny(ed,ad,cd,gd,dd));
    SimTK_TEST(dstepUp(d) == dstepUp(dd));
    SimTK_TEST(dstepDown(d) == dstepDown(dd));
    SimTK_TEST(dstepAny(a,c,g,d) == dstepAny(ad,cd,gd,dd));
    SimTK_TEST(d2stepUp(d) == d2stepUp(dd));
    SimTK_TEST(d2stepDown(d) == d2stepDown(dd));
    SimTK_TEST(d2stepAny(a,c,g,d) == d2stepAny(ad,cd,gd,dd));
    SimTK_TEST(d3stepUp(d) == d3stepUp(dd));
    SimTK_TEST(d3stepDown(d) == d3stepDown(dd));
    SimTK_TEST(d3stepAny(a,c,g,d) == d3stepAny(ad,cd,gd,dd));
}

=======
>>>>>>> 102fb550

int main() {
    SimTK_START_TEST("TestADOLCCommon");
        SimTK_SUBTEST(testDerivativeADOLC);
        SimTK_SUBTEST(testNTraitsADOLC);
        SimTK_SUBTEST(testExceptionTaping);
        SimTK_SUBTEST(testNegator);
        SimTK_SUBTEST(testCast);
        SimTK_SUBTEST(testVec);
        SimTK_SUBTEST(testMat);
<<<<<<< HEAD
        SimTK_SUBTEST(testScalar);
=======
>>>>>>> 102fb550
    SimTK_END_TEST();
}<|MERGE_RESOLUTION|>--- conflicted
+++ resolved
@@ -251,11 +251,7 @@
     SimTK_TEST(vresal[0] == a+b);
     SimTK_TEST(vresal[1] == a+c);
     SimTK_TEST(vresal[2] == a+d);
-<<<<<<< HEAD
-    // substraction
-=======
     // subtraction
->>>>>>> 102fb550
     Vec<3,adouble,1> vressr = v-a;
     SimTK_TEST(vressr[0] == b-a);
     SimTK_TEST(vressr[1] == c-a);
@@ -293,23 +289,17 @@
     SimTK_TEST(mresdr[0][1] == d/a);
     SimTK_TEST(mresdr[1][1] == e/a);
     Mat<2,2,adouble,2,1> mresdl = a/m;
-<<<<<<< HEAD
-=======
     // When the scalar is on the left, this operation means
     // scalar * pseudoInverse(mat), which is a matrix whose type is like the
     // matrix's Hermitian transpose.
->>>>>>> 102fb550
     Mat<2,2,adouble,2,1> minv = a*m.invert();
     SimTK_TEST(mresdl[0][0] == minv[0][0]);
     SimTK_TEST(mresdl[1][0] == minv[1][0]);
     SimTK_TEST(mresdl[0][1] == minv[0][1]);
     SimTK_TEST(mresdl[1][1] == minv[1][1]);
-<<<<<<< HEAD
-=======
     // Addition and subtraction behave as though the scalar stands for a
     // conforming matrix whose diagonal elements are that scalar and then a
     // normal matrix addition or subtraction is done.
->>>>>>> 102fb550
     // addition
     Mat<2,2,adouble,2,1> mresar = m+a;
     SimTK_TEST(mresar[0][0] == b+a);
@@ -321,11 +311,7 @@
     SimTK_TEST(mresal[1][0] == m[1][0]);
     SimTK_TEST(mresal[0][1] == m[0][1]);
     SimTK_TEST(mresal[1][1] == a+e);
-<<<<<<< HEAD
-    // substraction
-=======
     // subtraction
->>>>>>> 102fb550
     Mat<2,2,adouble,2,1> mressr = m-a;
     SimTK_TEST(mressr[0][0] == b-a);
     SimTK_TEST(mressr[1][0] == m[1][0]);
@@ -333,7 +319,6 @@
     SimTK_TEST(mressr[1][1] == e-a);
 }
 
-<<<<<<< HEAD
 // Various unit tests verifying that functions defined in Scalar work properly
 // with adouble
 void testScalar() {
@@ -532,8 +517,6 @@
     SimTK_TEST(d3stepAny(a,c,g,d) == d3stepAny(ad,cd,gd,dd));
 }
 
-=======
->>>>>>> 102fb550
 
 int main() {
     SimTK_START_TEST("TestADOLCCommon");
@@ -544,9 +527,6 @@
         SimTK_SUBTEST(testCast);
         SimTK_SUBTEST(testVec);
         SimTK_SUBTEST(testMat);
-<<<<<<< HEAD
         SimTK_SUBTEST(testScalar);
-=======
->>>>>>> 102fb550
     SimTK_END_TEST();
 }
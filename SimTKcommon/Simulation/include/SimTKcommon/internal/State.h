--- conflicted
+++ resolved
@@ -789,25 +789,12 @@
 /// at Instance stage.
 /// @see getNUDotErr()
 inline int getNMultipliers() const; // =mp+mv+ma, necessarily the same as NUDotErr
-<<<<<<< HEAD
-=======
-/// Return the total number of event trigger function slots in the cache.
-/// Callable at Instance stage.
-inline int getNEventTriggers() const;
-/// Return the size of the partition of event trigger functions which are 
-/// evaluated at a given Stage. Callable at Instance stage.
-inline int getNEventTriggersByStage(Stage) const;
-/// Return the index within the global event trigger array at which the
-/// first of the event triggers associated with a particular Stage are stored;
-/// the rest follow contiguously. Callable at Instance stage.
-inline SystemEventTriggerIndex getEventTriggerStartByStage(Stage) const;
 /// Returns a mutex that should be used to lock the state whenever multiple 
 /// threads are asynchronously writing/updating a common state cache. A lock
 /// should always be used when thread-safe state is not guarenteed. If multiple
 /// threads are simply reading from the cache, locking the state may not be
 /// necessary.
 inline std::mutex& getStateLock() const;
->>>>>>> 1df1d32a
 
 /// @}
 
